--- conflicted
+++ resolved
@@ -1,10 +1,6 @@
 import { Button } from '@/components/ui/button';
 import { Card, CardContent, CardDescription, CardFooter, CardHeader, CardTitle } from '@/components/ui/card';
-<<<<<<< HEAD
-import { Calculator, BrainCircuit, Waves, Pencil, Hand } from 'lucide-react';
-=======
-import { Calculator, BrainCircuit, Waves, Pencil, Gamepad2 } from 'lucide-react';
->>>>>>> 681047a1
+import { Calculator, BrainCircuit, Waves, Pencil, Gamepad2, Hand } from 'lucide-react';
 import Link from 'next/link';
 
 const allGames = [
@@ -33,19 +29,17 @@
     icon: <Pencil className="h-8 w-8 text-primary" />,
   },
   {
-<<<<<<< HEAD
     title: 'Just show your hands',
     description: 'A tech demo of the hand tracking engine. Choose between different models and see the real-time hand skeleton tracking.',
     href: '/games/just-show-your-hands',
     icon: <Hand className="h-8 w-8 text-primary" />,
   },
-=======
+  {
     title: 'Ping Pong',
     description: 'A classic game of single-player ping pong. Control the paddle with your hand and try to keep the ball in play.',
     href: '/games/ping-pong',
     icon: <Gamepad2 className="h-8 w-8 text-primary" />,
   }
->>>>>>> 681047a1
 ];
 
 export default function GamesPage() {
